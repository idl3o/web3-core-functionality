--- conflicted
+++ resolved
@@ -43,31 +43,20 @@
     "compression": "^1.7.4",
     "googleapis": "^118.0.0",
     "ethers": "^5.8.0",
-<<<<<<< HEAD
     "uuid": "^9.0.0",
     "chalk": "^4.1.2",
     "rimraf": "^5.0.1"
   },
   "optionalDependencies": {
     "canvas": "^2.11.0"
-=======
-    "canvas": "^3.1.0",
-    "uuid": "^11.1.0",
-    "chalk": "^4.1.2"
->>>>>>> 69777bb3
   },
   "devDependencies": {
     "eslint": "^9.24.0",
     "eslint-config-prettier": "^10.1.1",
     "eslint-plugin-prettier": "^5.0.0",
-<<<<<<< HEAD
     "simple-git-hooks": "^2.9.0",
     "jest": "^29.6.2",
     "lint-staged": "^15.2.5",
-=======
-    "jest": "^29.6.2",
-    "lint-staged": "^15.5.0",
->>>>>>> 69777bb3
     "nodemon": "^3.0.1",
     "prettier": "^3.0.1",
     "rimraf": "^6.0.1",
@@ -76,7 +65,6 @@
   },
   "engines": {
     "node": ">=16.0.0"
-<<<<<<< HEAD
   },
   "overrides": {
     "glob": "^10.3.10",
@@ -84,8 +72,6 @@
     "npmlog": "^8.0.0",
     "are-we-there-yet": "^3.0.1",
     "micromatch": "^4.0.8"
-=======
->>>>>>> 69777bb3
   },
   "lint-staged": {
     "*.{js,jsx,ts,tsx}": [
@@ -96,19 +82,6 @@
       "prettier --write"
     ]
   },
-<<<<<<< HEAD
-=======
-  "optionalDependencies": {
-    "canvas": "^2.11.0"
-  },
-  "overrides": {
-    "glob": "^10.3.10",
-    "gauge": "^5.0.1",
-    "npmlog": "^8.0.0",
-    "are-we-there-yet": "^3.0.1",
-    "micromatch": "^4.0.8"
-  },
->>>>>>> 69777bb3
   "simple-git-hooks": {
     "pre-commit": "npx lint-staged"
   }
