--- conflicted
+++ resolved
@@ -1,4 +1,3 @@
-<<<<<<< HEAD
 # Project RED X
 
 A WebAssembly-powered graphics demo with Claude AI integration, featuring Web3 cryptocurrency streaming elements.
@@ -71,7 +70,6 @@
 ## License
 
 This project is licensed under the MIT License - see the [LICENSE](LICENSE) file for details.
-=======
 <header>
 
 <!--
@@ -191,5 +189,4 @@
 
 &copy; 2023 GitHub &bull; [Code of Conduct](https://www.contributor-covenant.org/version/2/1/code_of_conduct/code_of_conduct.md) &bull; [MIT License](https://gh.io/mit)
 
-</footer>
->>>>>>> 7326d5af
+</footer>